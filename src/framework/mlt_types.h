/**
 * \file mlt_types.h
 * \brief Provides forward definitions of all public types
 *
 * Copyright (C) 2003-2012 Ushodaya Enterprises Limited
 * \author Charles Yates <charles.yates@pandora.be>
 *
 * This library is free software; you can redistribute it and/or
 * modify it under the terms of the GNU Lesser General Public
 * License as published by the Free Software Foundation; either
 * version 2.1 of the License, or (at your option) any later version.
 *
 * This library is distributed in the hope that it will be useful,
 * but WITHOUT ANY WARRANTY; without even the implied warranty of
 * MERCHANTABILITY or FITNESS FOR A PARTICULAR PURPOSE.  See the GNU
 * Lesser General Public License for more details.
 *
 * You should have received a copy of the GNU Lesser General Public
 * License along with this library; if not, write to the Free Software
 * Foundation, Inc., 59 Temple Place, Suite 330, Boston, MA  02111-1307  USA
 */

#ifndef _MLT_TYPES_H_
#define _MLT_TYPES_H_

#ifndef GCC_VERSION
#define GCC_VERSION (__GNUC__ * 10000 + __GNUC_MINOR__ * 100 + __GNUC_PATCHLEVEL__)
#endif

#include <inttypes.h>
#include <limits.h>
#include "mlt_pool.h"

#ifndef PATH_MAX
#define PATH_MAX 4096
#endif

/** The set of supported image formats */

typedef enum
{
	mlt_image_none = 0,/**< image not available */
	mlt_image_rgb24,   /**< 8-bit RGB */
	mlt_image_rgb24a,  /**< 8-bit RGB with alpha channel */
	mlt_image_yuv422,  /**< 8-bit YUV 4:2:2 packed */
	mlt_image_yuv420p, /**< 8-bit YUV 4:2:0 planar */
<<<<<<< HEAD
	mlt_image_opengl,  /**< suitable for OpenGL texture */
	mlt_image_glsl,
	mlt_image_glsl_texture
=======
	mlt_image_opengl  /**< (deprecated) suitable for OpenGL texture */
>>>>>>> 40125287
}
mlt_image_format;

/** The set of supported audio formats */

typedef enum
{
	mlt_audio_none = 0,/**< audio not available */
	mlt_audio_pcm = 1, /**< \deprecated signed 16-bit interleaved PCM */
	mlt_audio_s16 = 1, /**< signed 16-bit interleaved PCM */
	mlt_audio_s32,     /**< signed 32-bit non-interleaved PCM */
	mlt_audio_float,   /**< 32-bit non-interleaved floating point */
	mlt_audio_s32le,   /**< signed 32-bit interleaved PCM */
	mlt_audio_f32le,   /**< 32-bit interleaved floating point */
	mlt_audio_u8       /**< unsigned 8-bit interleaved PCM */
}
mlt_audio_format;

/** The time string formats */

typedef enum
{
	mlt_time_frames = 0, /**< frame count */
	mlt_time_clock,      /**< SMIL clock-value as [[hh:]mm:]ss[.fraction] */
	mlt_time_smpte       /**< SMPTE timecode as [[[hh:]mm:]ss:]frames */
}
mlt_time_format;

/** The relative time qualifiers */

typedef enum
{
	mlt_whence_relative_start,  /**< relative to the beginning */
	mlt_whence_relative_current,/**< relative to the current position */
	mlt_whence_relative_end     /**< relative to the end */
}
mlt_whence;

/** The recognized subclasses of mlt_service */

typedef enum
{
	invalid_type,               /**< invalid service */
	unknown_type,               /**< unknown class */
	producer_type,              /**< Producer class */
	tractor_type,               /**< Tractor class */
	playlist_type,              /**< Playlist class */
	multitrack_type,            /**< Multitrack class */
	filter_type,                /**< Filter class */
	transition_type,            /**< Transition class */
	consumer_type,              /**< Consumer class */
	field_type                  /**< Field class */
}
mlt_service_type;

/* I don't want to break anyone's applications without warning. -Zach */
#undef DOUBLE_MLT_POSITION
#ifdef DOUBLE_MLT_POSITION
typedef double mlt_position;
#else
typedef int32_t mlt_position;
#endif

typedef struct mlt_frame_s *mlt_frame, **mlt_frame_ptr; /**< pointer to Frame object */
typedef struct mlt_property_s *mlt_property;            /**< pointer to Property object */
typedef struct mlt_properties_s *mlt_properties;        /**< pointer to Properties object */
typedef struct mlt_event_struct *mlt_event;             /**< pointer to Event object */
typedef struct mlt_service_s *mlt_service;              /**< pointer to Service object */
typedef struct mlt_producer_s *mlt_producer;            /**< pointer to Producer object */
typedef struct mlt_playlist_s *mlt_playlist;            /**< pointer to Playlist object */
typedef struct mlt_multitrack_s *mlt_multitrack;        /**< pointer to Multitrack object */
typedef struct mlt_filter_s *mlt_filter;                /**< pointer to Filter object */
typedef struct mlt_transition_s *mlt_transition;        /**< pointer to Transition object */
typedef struct mlt_tractor_s *mlt_tractor;              /**< pointer to Tractor object */
typedef struct mlt_field_s *mlt_field;                  /**< pointer to Field object */
typedef struct mlt_consumer_s *mlt_consumer;            /**< pointer to Consumer object */
typedef struct mlt_parser_s *mlt_parser;                /**< pointer to Properties object */
typedef struct mlt_deque_s *mlt_deque;                  /**< pointer to Deque object */
typedef struct mlt_geometry_s *mlt_geometry;            /**< pointer to Geometry object */
typedef struct mlt_geometry_item_s *mlt_geometry_item;  /**< pointer to Geometry Item object */
typedef struct mlt_profile_s *mlt_profile;              /**< pointer to Profile object */
typedef struct mlt_repository_s *mlt_repository;        /**< pointer to Repository object */
typedef struct mlt_cache_s *mlt_cache;                  /**< pointer to Cache object */
typedef struct mlt_cache_item_s *mlt_cache_item;        /**< pointer to CacheItem object */

typedef void ( *mlt_destructor )( void * );             /**< pointer to destructor function */
typedef char *( *mlt_serialiser )( void *, int length );/**< pointer to serialization function */

#define MLT_SERVICE(x)    ( ( mlt_service )( x ) )      /**< Cast to a Service pointer */
#define MLT_PRODUCER(x)   ( ( mlt_producer )( x ) )     /**< Cast to a Producer pointer */
#define MLT_MULTITRACK(x) ( ( mlt_multitrack )( x ) )   /**< Cast to a Multitrack pointer */
#define MLT_PLAYLIST(x)   ( ( mlt_playlist )( x ) )     /**< Cast to a Playlist pointer */
#define MLT_TRACTOR(x)    ( ( mlt_tractor )( x ) )      /**< Cast to a Tractor pointer */
#define MLT_FILTER(x)     ( ( mlt_filter )( x ) )       /**< Cast to a Filter pointer */
#define MLT_TRANSITION(x) ( ( mlt_transition )( x ) )   /**< Cast to a Transition pointer */
#define MLT_CONSUMER(x) ( ( mlt_consumer )( x ) )       /**< Cast to a Consumer pointer */
#define MLT_FRAME(x)      ( ( mlt_frame )( x ) )        /**< Cast to a Frame pointer */

#ifdef WIN32
#include <pthread.h>
/* Win32 compatibility function declarations */
extern int usleep(unsigned int useconds);
extern int nanosleep( const struct timespec * rqtp, struct timespec * rmtp );
extern int setenv(const char *name, const char *value, int overwrite);
#endif

#endif<|MERGE_RESOLUTION|>--- conflicted
+++ resolved
@@ -44,13 +44,9 @@
 	mlt_image_rgb24a,  /**< 8-bit RGB with alpha channel */
 	mlt_image_yuv422,  /**< 8-bit YUV 4:2:2 packed */
 	mlt_image_yuv420p, /**< 8-bit YUV 4:2:0 planar */
-<<<<<<< HEAD
-	mlt_image_opengl,  /**< suitable for OpenGL texture */
+	mlt_image_opengl,  /**< (deprecated) suitable for OpenGL texture */
 	mlt_image_glsl,
 	mlt_image_glsl_texture
-=======
-	mlt_image_opengl  /**< (deprecated) suitable for OpenGL texture */
->>>>>>> 40125287
 }
 mlt_image_format;
 
