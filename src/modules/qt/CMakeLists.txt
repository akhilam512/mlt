--- conflicted
+++ resolved
@@ -43,14 +43,6 @@
         set_target_properties(mltqt PROPERTIES LIBRARY_OUTPUT_DIRECTORY ..)
         set_target_properties(mltqt PROPERTIES CXX_STANDARD 14)
         set_target_properties(mltqt PROPERTIES AUTOMOC TRUE)
-<<<<<<< HEAD
-<<<<<<< HEAD
->>>>>>> qt: Add Kdenlive QML producer
-=======
->>>>>>> e236bf4e... qt: Add kdenlive qml producer
-=======
->>>>>>> qt: Add Kdenlive QML producer
->>>>>>> 8585af8d
         install(TARGETS mltqt LIBRARY DESTINATION ${CMAKE_INSTALL_LIBDIR}/mlt)
         file(GLOB yml *.yml)
         install(FILES ${yml}
