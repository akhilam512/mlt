/*
 * producer_xml.c -- a libxml2 parser of mlt service networks
 * Copyright (C) 2003-2009 Ushodaya Enterprises Limited
 * Author: Dan Dennedy <dan@dennedy.org>
 *
 * This library is free software; you can redistribute it and/or
 * modify it under the terms of the GNU Lesser General Public
 * License as published by the Free Software Foundation; either
 * version 2.1 of the License, or (at your option) any later version.
 *
 * This library is distributed in the hope that it will be useful,
 * but WITHOUT ANY WARRANTY; without even the implied warranty of
 * MERCHANTABILITY or FITNESS FOR A PARTICULAR PURPOSE.  See the GNU
 * Lesser General Public License for more details.
 *
 * You should have received a copy of the GNU Lesser General Public
 * License along with this library; if not, write to the Free Software
 * Foundation, Inc., 59 Temple Place, Suite 330, Boston, MA  02111-1307  USA
 */

// TODO: destroy unreferenced producers (they are currently destroyed
//       when the returned producer is closed).

#include <framework/mlt.h>
#include <framework/mlt_log.h>
#include <stdlib.h>
#include <string.h>
#include <ctype.h>
#include <unistd.h>

#include <libxml/parser.h>
#include <libxml/parserInternals.h> // for xmlCreateFileParserCtxt
#include <libxml/tree.h>

#define STACK_SIZE 1000
#define BRANCH_SIG_LEN 4000

#define _x (const xmlChar*)
#define _s (const char*)

#undef DEBUG
#ifdef DEBUG
extern xmlDocPtr xml_make_doc( mlt_service service );
#endif

enum service_type
{
	mlt_invalid_type,
	mlt_unknown_type,
	mlt_producer_type,
	mlt_playlist_type,
	mlt_entry_type,
	mlt_tractor_type,
	mlt_multitrack_type,
	mlt_filter_type,
	mlt_transition_type,
	mlt_consumer_type,
	mlt_field_type,
	mlt_services_type,
	mlt_dummy_filter_type,
	mlt_dummy_transition_type,
	mlt_dummy_producer_type,
	mlt_dummy_consumer_type
};

struct deserialise_context_s
{
	enum service_type stack_types[ STACK_SIZE ];
	mlt_service stack_service[ STACK_SIZE ];
	int stack_service_size;
	mlt_properties producer_map;
	mlt_properties destructors;
	char *property;
	int is_value;
	xmlDocPtr value_doc;
	xmlNodePtr stack_node[ STACK_SIZE ];
	int stack_node_size;
	xmlDocPtr entity_doc;
	int entity_is_replace;
	int depth;
	int branch[ STACK_SIZE ];
	const xmlChar *publicId;
	const xmlChar *systemId;
	mlt_properties params;
	mlt_profile profile;
	int pass;
	char *lc_numeric;
	mlt_consumer consumer;
	int multi_consumer;
	int consumer_count;
};
typedef struct deserialise_context_s *deserialise_context;

/** Trim the leading and trailing whitespace from a string in-place.
*/
static char* trim( char *s )
{
	int n;
	if ( s && ( n = strlen( s ) ) )
	{
		int i = 0;
		while ( i < n && isspace( s[i] ) ) i++;
		while ( --n && isspace( s[n] ) );
		n = n - i + 1;
		if ( n > 0 )
			memmove( s, s + i, n );
		s[ n ] = 0;
	}
	return s;
}

/** Convert the numerical current branch address to a dot-delimited string.
*/
static char *serialise_branch( deserialise_context context, char *s )
{
	int i;
	
	s[0] = 0;
	for ( i = 0; i < context->depth; i++ )
	{
		int len = strlen( s );
		snprintf( s + len, BRANCH_SIG_LEN - len, "%d.", context->branch[ i ] );
	}
	return s;
}

/** Push a service.
*/

static int context_push_service( deserialise_context context, mlt_service that, enum service_type type )
{
	int ret = context->stack_service_size >= STACK_SIZE - 1;
	if ( ret == 0 )
	{
		context->stack_service[ context->stack_service_size ] = that;
		context->stack_types[ context->stack_service_size++ ] = type;
		
		// Record the tree branch on which this service lives
		if ( that != NULL && mlt_properties_get( MLT_SERVICE_PROPERTIES( that ), "_xml_branch" ) == NULL )
		{
			char s[ BRANCH_SIG_LEN ];
			mlt_properties_set( MLT_SERVICE_PROPERTIES( that ), "_xml_branch", serialise_branch( context, s ) );
		}
	}
	return ret;
}

/** Pop a service.
*/

static mlt_service context_pop_service( deserialise_context context, enum service_type *type )
{
	mlt_service result = NULL;
	
	*type = invalid_type;
	if ( context->stack_service_size > 0 )
	{
		result = context->stack_service[ -- context->stack_service_size ];
		if ( type != NULL )
			*type = context->stack_types[ context->stack_service_size ];
	}
	return result;
}

/** Push a node.
*/

static int context_push_node( deserialise_context context, xmlNodePtr node )
{
	int ret = context->stack_node_size >= STACK_SIZE - 1;
	if ( ret == 0 )
		context->stack_node[ context->stack_node_size ++ ] = node;
	return ret;
}

/** Pop a node.
*/

static xmlNodePtr context_pop_node( deserialise_context context )
{
	xmlNodePtr result = NULL;
	if ( context->stack_node_size > 0 )
		result = context->stack_node[ -- context->stack_node_size ];
	return result;
}


// Set the destructor on a new service
static void track_service( mlt_properties properties, void *service, mlt_destructor destructor )
{
	int registered = mlt_properties_get_int( properties, "registered" );
	char *key = mlt_properties_get( properties, "registered" );
	mlt_properties_set_data( properties, key, service, 0, destructor, NULL );
	mlt_properties_set_int( properties, "registered", ++ registered );
}


// Prepend the property value with the document root
static inline void qualify_property( deserialise_context context, mlt_properties properties, const char *name )
{
	char *resource = mlt_properties_get( properties, name );
	if ( resource != NULL && resource[0] )
	{
		// Qualify file name properties	
		char *root = mlt_properties_get( context->producer_map, "root" );
		if ( root != NULL && strcmp( root, "" ) )
		{
			char *full_resource = malloc( strlen( root ) + strlen( resource ) + 2 );
			if ( resource[ 0 ] != '/' && strchr( resource, ':' ) == NULL )
			{
				strcpy( full_resource, root );
				strcat( full_resource, "/" );
				strcat( full_resource, resource );
			}
			else
			{
				strcpy( full_resource, resource );
			}
			mlt_properties_set( properties, name, full_resource );
			free( full_resource );
		}
	}
}


/** This function adds a producer to a playlist or multitrack when
    there is no entry or track element.
*/

static int add_producer( deserialise_context context, mlt_service service, mlt_position in, mlt_position out )
{
	// Return value (0 = service remains top of stack, 1 means it can be removed)
	int result = 0;

	// Get the parent producer
	enum service_type type = mlt_invalid_type;
	mlt_service container = context_pop_service( context, &type );
	int contained = 0;

	if ( service != NULL && container != NULL )
	{
		char *container_branch = mlt_properties_get( MLT_SERVICE_PROPERTIES( container ), "_xml_branch" );
		char *service_branch = mlt_properties_get( MLT_SERVICE_PROPERTIES( service ), "_xml_branch" );
		contained = !strncmp( container_branch, service_branch, strlen( container_branch ) );
	}

	if ( contained )
	{
		mlt_properties properties = MLT_SERVICE_PROPERTIES( service );
		char *hide_s = mlt_properties_get( properties, "hide" );

		// Indicate that this service is no longer top of stack
		result = 1;

		switch( type )
		{
			case mlt_tractor_type: 
				{
					mlt_multitrack multitrack = mlt_tractor_multitrack( MLT_TRACTOR( container ) );
					mlt_multitrack_connect( multitrack, MLT_PRODUCER( service ), mlt_multitrack_count( multitrack ) );
				}
				break;
			case mlt_multitrack_type:
				{
					mlt_multitrack_connect( MLT_MULTITRACK( container ),
						MLT_PRODUCER( service ),
						mlt_multitrack_count( MLT_MULTITRACK( container ) ) );
				}
				break;
			case mlt_playlist_type:
				{
					mlt_playlist_append_io( MLT_PLAYLIST( container ), MLT_PRODUCER( service ), in, out );
				}
				break;
			default:
				result = 0;
				mlt_log_warning( container, "Producer defined inside something that isn't a container\n" );
				break;
		};

		// Set the hide state of the track producer
		if ( hide_s != NULL )
		{
			if ( strcmp( hide_s, "video" ) == 0 )
				mlt_properties_set_int( properties, "hide", 1 );
			else if ( strcmp( hide_s, "audio" ) == 0 )
				mlt_properties_set_int( properties, "hide", 2 );
			else if ( strcmp( hide_s, "both" ) == 0 )
				mlt_properties_set_int( properties, "hide", 3 );
		}
	}

	// Put the parent producer back
	if ( container != NULL )
		context_push_service( context, container, type );

	return result;
}

/** Attach filters defined on that to this.
*/

static void attach_filters( mlt_service service, mlt_service that )
{
	if ( that != NULL )
	{
		int i = 0;
		mlt_filter filter = NULL;
		for ( i = 0; ( filter = mlt_service_filter( that, i ) ) != NULL; i ++ )
		{
			mlt_service_attach( service, filter );
			attach_filters( MLT_FILTER_SERVICE( filter ), MLT_FILTER_SERVICE( filter ) );
		}
	}
}

static void on_start_profile( deserialise_context context, const xmlChar *name, const xmlChar **atts)
{
	mlt_profile p = context->profile;
	for ( ; atts != NULL && *atts != NULL; atts += 2 )
	{
		if ( xmlStrcmp( atts[ 0 ], _x("name") ) == 0 || xmlStrcmp( atts[ 0 ], _x("profile") ) == 0 )
		{
			mlt_profile my_profile = mlt_profile_init( _s(atts[ 1 ]) );
			if ( my_profile )
			{
				p->description = strdup( my_profile->description );
				p->display_aspect_den = my_profile->display_aspect_den;
				p->display_aspect_num = my_profile->display_aspect_num;
				p->frame_rate_den = my_profile->frame_rate_den;
				p->frame_rate_num = my_profile->frame_rate_num;
				p->width = my_profile->width;
				p->height = my_profile->height;
				p->progressive = my_profile->progressive;
				p->sample_aspect_den = my_profile->sample_aspect_den;
				p->sample_aspect_num = my_profile->sample_aspect_num;
				p->colorspace = my_profile->colorspace;
				p->is_explicit = 1;
				mlt_profile_close( my_profile );
			}
		}
		else if ( xmlStrcmp( atts[ 0 ], _x("description") ) == 0 )
		{
			if ( p->description )
				free( p->description );
			p->description = strdup( _s(atts[ 1 ]) );
			p->is_explicit = 1;
		}
		else if ( xmlStrcmp( atts[ 0 ], _x("display_aspect_den") ) == 0 )
			p->display_aspect_den = strtol( _s(atts[ 1 ]), NULL, 0 );
		else if ( xmlStrcmp( atts[ 0 ], _x("display_aspect_num") ) == 0 )
			p->display_aspect_num = strtol( _s(atts[ 1 ]), NULL, 0 );
		else if ( xmlStrcmp( atts[ 0 ], _x("sample_aspect_num") ) == 0 )
			p->sample_aspect_num = strtol( _s(atts[ 1 ]), NULL, 0 );
		else if ( xmlStrcmp( atts[ 0 ], _x("sample_aspect_den") ) == 0 )
			p->sample_aspect_den = strtol( _s(atts[ 1 ]), NULL, 0 );
		else if ( xmlStrcmp( atts[ 0 ], _x("width") ) == 0 )
			p->width = strtol( _s(atts[ 1 ]), NULL, 0 );
		else if ( xmlStrcmp( atts[ 0 ], _x("height") ) == 0 )
			p->height = strtol( _s(atts[ 1 ]), NULL, 0 );
		else if ( xmlStrcmp( atts[ 0 ], _x("progressive") ) == 0 )
			p->progressive = strtol( _s(atts[ 1 ]), NULL, 0 );
		else if ( xmlStrcmp( atts[ 0 ], _x("frame_rate_num") ) == 0 )
			p->frame_rate_num = strtol( _s(atts[ 1 ]), NULL, 0 );
		else if ( xmlStrcmp( atts[ 0 ], _x("frame_rate_den") ) == 0 )
			p->frame_rate_den = strtol( _s(atts[ 1 ]), NULL, 0 );
		else if ( xmlStrcmp( atts[ 0 ], _x("colorspace") ) == 0 )
			p->colorspace = strtol( _s(atts[ 1 ]), NULL, 0 );
	}
}

static void on_start_tractor( deserialise_context context, const xmlChar *name, const xmlChar **atts)
{
	mlt_tractor tractor = mlt_tractor_new( );
	mlt_service service = MLT_TRACTOR_SERVICE( tractor );
	mlt_properties properties = MLT_SERVICE_PROPERTIES( service );

	track_service( context->destructors, service, (mlt_destructor) mlt_tractor_close );
	mlt_properties_set_lcnumeric( MLT_SERVICE_PROPERTIES( service ), context->lc_numeric );

	for ( ; atts != NULL && *atts != NULL; atts += 2 )
		mlt_properties_set( MLT_SERVICE_PROPERTIES( service ), (const char*) atts[0], atts[1] == NULL ? "" : (const char*) atts[1] );

	mlt_properties_set_int( MLT_TRACTOR_PROPERTIES( tractor ), "global_feed", 1 );

	if ( mlt_properties_get( properties, "id" ) != NULL )
		mlt_properties_set_data( context->producer_map, mlt_properties_get( properties, "id" ), service, 0, NULL, NULL );
	
	context_push_service( context, service, mlt_tractor_type );
}

static void on_end_tractor( deserialise_context context, const xmlChar *name )
{
	// Get the tractor
	enum service_type type;
	mlt_service tractor = context_pop_service( context, &type );

	if ( tractor != NULL && type == mlt_tractor_type )
	{
		// See if the tractor should be added to a playlist or multitrack
		if ( add_producer( context, tractor, 0, mlt_producer_get_out( MLT_PRODUCER( tractor ) ) ) == 0 )
			context_push_service( context, tractor, type );
	}
	else
	{
		mlt_log_warning( tractor, "Invalid state for tractor\n" );
	}
}

static void on_start_multitrack( deserialise_context context, const xmlChar *name, const xmlChar **atts)
{
	enum service_type type;
	mlt_service parent = context_pop_service( context, &type );

	// If we don't have a parent, then create one now, providing we're in a state where we can
	if ( parent == NULL || ( type == mlt_playlist_type || type == mlt_multitrack_type ) )
	{
		mlt_tractor tractor = NULL;
		// Push the parent back
		if ( parent != NULL )
			context_push_service( context, parent, type );

		// Create a tractor to contain the multitrack
		tractor = mlt_tractor_new( );
		parent = MLT_TRACTOR_SERVICE( tractor );
		track_service( context->destructors, parent, (mlt_destructor) mlt_tractor_close );
		mlt_properties_set_lcnumeric( MLT_SERVICE_PROPERTIES( parent ), context->lc_numeric );
		type = mlt_tractor_type;

		// Flag it as a synthesised tractor for clean up later
		mlt_properties_set_int( MLT_SERVICE_PROPERTIES( parent ), "loader_synth", 1 );
	}

	if ( type == mlt_tractor_type )
	{
		mlt_service service = MLT_SERVICE( mlt_tractor_multitrack( MLT_TRACTOR( parent ) ) );
		mlt_properties properties = MLT_SERVICE_PROPERTIES( service );
		for ( ; atts != NULL && *atts != NULL; atts += 2 )
			mlt_properties_set( properties, (const char*) atts[0], atts[1] == NULL ? "" : (const char*) atts[1] );

		if ( mlt_properties_get( properties, "id" ) != NULL )
			mlt_properties_set_data( context->producer_map, mlt_properties_get( properties,"id" ), service, 0, NULL, NULL );

		context_push_service( context, parent, type );
		context_push_service( context, service, mlt_multitrack_type );
	}
	else
	{
		mlt_log_warning( parent, "Invalid multitrack position\n" );
	}
}

static void on_end_multitrack( deserialise_context context, const xmlChar *name )
{
	// Get the multitrack from the stack
	enum service_type type;
	mlt_service service = context_pop_service( context, &type );

	if ( service == NULL || type != mlt_multitrack_type )
		mlt_log_warning( service, "End multitrack in the wrong state...\n" );
}

static void on_start_playlist( deserialise_context context, const xmlChar *name, const xmlChar **atts)
{
	mlt_playlist playlist = mlt_playlist_init( );
	mlt_service service = MLT_PLAYLIST_SERVICE( playlist );
	mlt_properties properties = MLT_SERVICE_PROPERTIES( service );

	track_service( context->destructors, service, (mlt_destructor) mlt_playlist_close );

	for ( ; atts != NULL && *atts != NULL; atts += 2 )
	{
		mlt_properties_set( properties, (const char*) atts[0], atts[1] == NULL ? "" : (const char*) atts[1] );

		// Out will be overwritten later as we append, so we need to save it
		if ( xmlStrcmp( atts[ 0 ], _x("out") ) == 0 )
			mlt_properties_set( properties, "_xml.out", ( const char* )atts[ 1 ] );
	}

	if ( mlt_properties_get( properties, "id" ) != NULL )
		mlt_properties_set_data( context->producer_map, mlt_properties_get( properties, "id" ), service, 0, NULL, NULL );

	context_push_service( context, service, mlt_playlist_type );
}

static void on_end_playlist( deserialise_context context, const xmlChar *name )
{
	// Get the playlist from the stack
	enum service_type type;
	mlt_service service = context_pop_service( context, &type );

	if ( service != NULL && type == mlt_playlist_type )
	{
		mlt_properties properties = MLT_SERVICE_PROPERTIES( service );
		mlt_position in = -1;
		mlt_position out = -1;

		if ( mlt_properties_get( properties, "in" ) )
			in = mlt_properties_get_position( properties, "in" );
		if ( mlt_properties_get( properties, "out" ) )
			out = mlt_properties_get_position( properties, "out" );

		// See if the playlist should be added to a playlist or multitrack
		if ( add_producer( context, service, in, out ) == 0 )
			context_push_service( context, service, type );
	}
	else
	{
		mlt_log_warning( service, "Invalid state of playlist end %d\n", type );
	}
}

static void on_start_producer( deserialise_context context, const xmlChar *name, const xmlChar **atts)
{
	// use a dummy service to hold properties to allow arbitrary nesting
	mlt_service service = calloc( 1, sizeof( struct mlt_service_s ) );
	mlt_service_init( service, NULL );

	mlt_properties properties = MLT_SERVICE_PROPERTIES( service );

	context_push_service( context, service, mlt_dummy_producer_type );

	for ( ; atts != NULL && *atts != NULL; atts += 2 )
		mlt_properties_set( properties, (const char*) atts[0], atts[1] == NULL ? "" : (const char*) atts[1] );
}

// Parse a SMIL clock value (as produced by Kino 0.9.1) and return position in frames
static mlt_position parse_clock_value( char *value, double fps )
{
	// This implementation expects a fully specified clock value - no optional
	// parts (e.g. 1:05)
	char *pos, *copy = strdup( value );
	int hh, mm, ss, ms;
	mlt_position result = -1;

	value = copy;
	pos = strchr( value, ':' );
	if ( !pos )
		return result;
	*pos = '\0';
	hh = atoi( value );
	value = pos + 1;

	pos = strchr( value, ':' );
	if ( !pos )
		return result;
	*pos = '\0';
	mm = atoi( value );
	value = pos + 1;
	
	pos = strchr( value, '.' );
	if ( !pos )
		return result;
	*pos = '\0';
	ss = atoi( value );
	value = pos + 1;
	
	ms = atoi( value );
	free( copy );
	result = ( fps * ( ( (hh * 3600) + (mm * 60) + ss ) * 1000  + ms ) / 1000 + 0.5 );
	
	return result;
}

static void on_end_producer( deserialise_context context, const xmlChar *name )
{
	enum service_type type;
	mlt_service service = context_pop_service( context, &type );
	mlt_properties properties = MLT_SERVICE_PROPERTIES( service );

	if ( service != NULL && type == mlt_dummy_producer_type )
	{
		mlt_service producer = NULL;

		qualify_property( context, properties, "resource" );
		char *resource = trim( mlt_properties_get( properties, "resource" ) );

		// Let Kino-SMIL src be a synonym for resource
		if ( resource == NULL )
		{
			qualify_property( context, properties, "src" );
			resource = trim( mlt_properties_get( properties, "src" ) );
		}

		// Instantiate the producer
		if ( mlt_properties_get( properties, "mlt_service" ) != NULL )
		{
			char *service_name = trim( mlt_properties_get( properties, "mlt_service" ) );
			if ( resource )
			{
				char *temp = calloc( 1, strlen( service_name ) + strlen( resource ) + 2 );
				strcat( temp, service_name );
				strcat( temp, ":" );
				strcat( temp, resource );
				producer = MLT_SERVICE( mlt_factory_producer( context->profile, NULL, temp ) );
				free( temp );
			}
			else
			{
				producer = MLT_SERVICE( mlt_factory_producer( context->profile, NULL, service_name ) );
			}
		}

		// Just in case the plugin requested doesn't exist...
		if ( !producer && resource )
			producer = MLT_SERVICE( mlt_factory_producer( context->profile, NULL, resource ) );
		if ( !producer )
			mlt_log_warning( service, "failed to load producer \"%s\"\n", resource );
		if ( !producer )
			producer = MLT_SERVICE( mlt_factory_producer( context->profile, NULL, "+INVALID.txt" ) );
		if ( !producer )
			producer = MLT_SERVICE( mlt_factory_producer( context->profile, NULL, "colour:red" ) );
		if ( !producer )
		{
			mlt_service_close( service );
			return;
		}

		// Track this producer
		track_service( context->destructors, producer, (mlt_destructor) mlt_producer_close );
		mlt_properties_set_lcnumeric( MLT_SERVICE_PROPERTIES( producer ), context->lc_numeric );

		// Propagate the properties
		qualify_property( context, properties, "resource" );
		qualify_property( context, properties, "luma" );
		qualify_property( context, properties, "luma.resource" );
		qualify_property( context, properties, "composite.luma" );
		qualify_property( context, properties, "producer.resource" );

		// Handle in/out properties separately
		mlt_position in = -1;
		mlt_position out = -1;
	
		// Get in
		if ( mlt_properties_get( properties, "in" ) != NULL )
			in = mlt_properties_get_position( properties, "in" );
		// Let Kino-SMIL clipBegin be a synonym for in
		if ( mlt_properties_get( properties, "clipBegin" ) != NULL )
		{
			if ( strchr( mlt_properties_get( properties, "clipBegin" ), ':' ) )
				// Parse clock value
				in = parse_clock_value( mlt_properties_get( properties, "clipBegin" ),
					mlt_producer_get_fps( MLT_PRODUCER(  producer ) ) );
			else
				// Parse frames value
				in = mlt_properties_get_position( properties, "clipBegin" );
		}
		// Get out
		if ( mlt_properties_get( properties, "out" ) != NULL )
			out = mlt_properties_get_position( properties, "out" );
		// Let Kino-SMIL clipEnd be a synonym for out
		if ( mlt_properties_get( properties, "clipEnd" ) != NULL )
		{
			if ( strchr( mlt_properties_get( properties, "clipEnd" ), ':' ) )
				// Parse clock value
				out = parse_clock_value( mlt_properties_get( properties, "clipEnd" ),
					mlt_producer_get_fps( MLT_PRODUCER( producer ) ) );
			else
				// Parse frames value
				out = mlt_properties_get_position( properties, "clipEnd" );
		}
		// Remove in and out
		mlt_properties_set( properties, "in", NULL );
		mlt_properties_set( properties, "out", NULL );

		// Inherit the properties
		mlt_properties_inherit( MLT_SERVICE_PROPERTIES( producer ), properties );

		// Attach all filters from service onto producer
		attach_filters( producer, service );

		// Add the producer to the producer map
		if ( mlt_properties_get( properties, "id" ) != NULL )
			mlt_properties_set_data( context->producer_map, mlt_properties_get(properties, "id"), producer, 0, NULL, NULL );

		// See if the producer should be added to a playlist or multitrack
		if ( add_producer( context, producer, in, out ) == 0 )
		{
			// Otherwise, set in and out on...
			if ( in != -1 || out != -1 )
			{
				// Get the parent service
				enum service_type type;
				mlt_service parent = context_pop_service( context, &type );
				if ( parent != NULL )
				{
					// Get the parent properties
					properties = MLT_SERVICE_PROPERTIES( parent );
				
					char *resource = trim( mlt_properties_get( properties, "resource" ) );
				
					// Put the parent producer back
					context_push_service( context, parent, type );
					
					// If the parent is a track or entry
					if ( resource && ( strcmp( resource, "<entry>" ) == 0 ) )
					{
						if ( in > -1 ) mlt_properties_set_position( properties, "in", in );
						if ( out > -1 ) mlt_properties_set_position( properties, "out", out );
					}
					else
					{
						// Otherwise, set in and out on producer directly
						mlt_producer_set_in_and_out( MLT_PRODUCER( producer ), in, out );
					}
				}
				else
				{
					// Otherwise, set in and out on producer directly
					mlt_producer_set_in_and_out( MLT_PRODUCER( producer ), in, out );
				}
			}

			// Push the producer onto the stack
			context_push_service( context, producer, mlt_producer_type );
		}

		mlt_service_close( service );
	}
}

static void on_start_blank( deserialise_context context, const xmlChar *name, const xmlChar **atts)
{
	// Get the playlist from the stack
	enum service_type type;
	mlt_service service = context_pop_service( context, &type );
	mlt_position length = 0;
	
	if ( type == mlt_playlist_type && service != NULL )
	{
		// Look for the length attribute
		for ( ; atts != NULL && *atts != NULL; atts += 2 )
		{
			if ( xmlStrcmp( atts[0], _x("length") ) == 0 )
			{
				length = atoll( _s(atts[1]) );
				break;
			}
		}

		// Append a blank to the playlist
		mlt_playlist_blank( MLT_PLAYLIST( service ), length - 1 );

		// Push the playlist back onto the stack
		context_push_service( context, service, type );
	}
	else
	{
		mlt_log_warning( service, "blank without a playlist - a definite no no\n" );
	}
}

static void on_start_entry( deserialise_context context, const xmlChar *name, const xmlChar **atts)
{
	mlt_producer entry = NULL;
	mlt_properties temp = mlt_properties_new( );

	for ( ; atts != NULL && *atts != NULL; atts += 2 )
	{
		mlt_properties_set( temp, (const char*) atts[0], atts[1] == NULL ? "" : (const char*) atts[1] );
		
		// Look for the producer attribute
		if ( xmlStrcmp( atts[ 0 ], _x("producer") ) == 0 )
		{
			mlt_producer producer = mlt_properties_get_data( context->producer_map, (const char*) atts[1], NULL );
			if ( producer !=  NULL )
				mlt_properties_set_data( temp, "producer", producer, 0, NULL, NULL );
		}
	}

	// If we have a valid entry
	if ( mlt_properties_get_data( temp, "producer", NULL ) != NULL )
	{
		mlt_playlist_clip_info info;
		enum service_type parent_type = invalid_type;
		mlt_service parent = context_pop_service( context, &parent_type );
		mlt_producer producer = mlt_properties_get_data( temp, "producer", NULL );

		if ( parent_type == mlt_playlist_type )
		{
			// Append the producer to the playlist
			mlt_position in = -1;
			mlt_position out = -1;
			if ( mlt_properties_get( temp, "in" ) )
				in = mlt_properties_get_position( temp, "in" );
			if ( mlt_properties_get( temp, "out" ) )
				out = mlt_properties_get_position( temp, "out" );
			mlt_playlist_append_io( MLT_PLAYLIST( parent ), producer, in, out );

			// Handle the repeat property
			if ( mlt_properties_get_int( temp, "repeat" ) > 0 )
			{
				mlt_playlist_repeat_clip( MLT_PLAYLIST( parent ),
										  mlt_playlist_count( MLT_PLAYLIST( parent ) ) - 1,
										  mlt_properties_get_int( temp, "repeat" ) );
			}

			mlt_playlist_get_clip_info( MLT_PLAYLIST( parent ), &info, mlt_playlist_count( MLT_PLAYLIST( parent ) ) - 1 );
			entry = info.cut;
		}
		else
		{
			mlt_log_warning( parent, "Entry not part of a playlist...\n" );
		}

		context_push_service( context, parent, parent_type );
	}

	// Push the cut onto the stack
	context_push_service( context, MLT_PRODUCER_SERVICE( entry ), mlt_entry_type );

	mlt_properties_close( temp );
}

static void on_end_entry( deserialise_context context, const xmlChar *name )
{
	// Get the entry from the stack
	enum service_type entry_type = invalid_type;
	mlt_service entry = context_pop_service( context, &entry_type );

	if ( entry == NULL && entry_type != mlt_entry_type )
	{
		mlt_log_warning( entry, "Invalid state at end of entry\n" );
	}
}

static void on_start_track( deserialise_context context, const xmlChar *name, const xmlChar **atts)
{
	// use a dummy service to hold properties to allow arbitrary nesting
	mlt_service service = calloc( 1, sizeof( struct mlt_service_s ) );
	mlt_service_init( service, NULL );

	// Push the dummy service onto the stack
	context_push_service( context, service, mlt_entry_type );
	
	mlt_properties_set( MLT_SERVICE_PROPERTIES( service ), "resource", "<track>" );
	
	for ( ; atts != NULL && *atts != NULL; atts += 2 )
	{
		mlt_properties_set( MLT_SERVICE_PROPERTIES( service ), (const char*) atts[0], atts[1] == NULL ? "" : (const char*) atts[1] );
		
		// Look for the producer attribute
		if ( xmlStrcmp( atts[ 0 ], _x("producer") ) == 0 )
		{
			mlt_producer producer = mlt_properties_get_data( context->producer_map, (const char*) atts[1], NULL );
			if ( producer !=  NULL )
				mlt_properties_set_data( MLT_SERVICE_PROPERTIES( service ), "producer", producer, 0, NULL, NULL );
		}
	}
}

static void on_end_track( deserialise_context context, const xmlChar *name )
{
	// Get the track from the stack
	enum service_type track_type;
	mlt_service track = context_pop_service( context, &track_type );

	if ( track != NULL && track_type == mlt_entry_type )
	{
		mlt_properties track_props = MLT_SERVICE_PROPERTIES( track );
		enum service_type parent_type = invalid_type;
		mlt_service parent = context_pop_service( context, &parent_type );
		mlt_multitrack multitrack = NULL;

		mlt_producer producer = mlt_properties_get_data( track_props, "producer", NULL );
		mlt_properties producer_props = MLT_PRODUCER_PROPERTIES( producer );

		if ( parent_type == mlt_tractor_type )
			multitrack = mlt_tractor_multitrack( MLT_TRACTOR( parent ) );
		else if ( parent_type == mlt_multitrack_type )
			multitrack = MLT_MULTITRACK( parent );
		else
			mlt_log_warning( track, "track contained in an invalid container\n" );

		if ( multitrack != NULL )
		{
			// Set producer i/o if specified
			if ( mlt_properties_get( track_props, "in" ) != NULL ||
				 mlt_properties_get( track_props, "out" ) != NULL )
			{
				mlt_position in = -1;
				mlt_position out = -1;
				if ( mlt_properties_get( track_props, "in" ) )
					in = mlt_properties_get_position( track_props, "in" );
				if ( mlt_properties_get( track_props, "out" ) )
					out = mlt_properties_get_position( track_props, "out" );
				mlt_producer cut = mlt_producer_cut( MLT_PRODUCER( producer ), in, out );
				mlt_multitrack_connect( multitrack, cut, mlt_multitrack_count( multitrack ) );
				mlt_properties_inherit( MLT_PRODUCER_PROPERTIES( cut ), track_props );
				track_props = MLT_PRODUCER_PROPERTIES( cut );
				mlt_producer_close( cut );
			}
			else
			{
				mlt_multitrack_connect( multitrack, producer, mlt_multitrack_count( multitrack ) );
			}

			// Set the hide state of the track producer
			char *hide_s = mlt_properties_get( track_props, "hide" );
			if ( hide_s != NULL )
			{
				if ( strcmp( hide_s, "video" ) == 0 )
					mlt_properties_set_int( producer_props, "hide", 1 );
				else if ( strcmp( hide_s, "audio" ) == 0 )
					mlt_properties_set_int( producer_props, "hide", 2 );
				else if ( strcmp( hide_s, "both" ) == 0 )
					mlt_properties_set_int( producer_props, "hide", 3 );
			}
		}

		if ( parent != NULL )
			context_push_service( context, parent, parent_type );

		mlt_service_close( track );
	}
	else
	{
		mlt_log_warning( track, "Invalid state at end of track\n" );
	}
}

static void on_start_filter( deserialise_context context, const xmlChar *name, const xmlChar **atts)
{
	// use a dummy service to hold properties to allow arbitrary nesting
	mlt_service service = calloc( 1, sizeof( struct mlt_service_s ) );
	mlt_service_init( service, NULL );

	mlt_properties properties = MLT_SERVICE_PROPERTIES( service );

	context_push_service( context, service, mlt_dummy_filter_type );

	// Set the properties
	for ( ; atts != NULL && *atts != NULL; atts += 2 )
		mlt_properties_set( properties, (const char*) atts[0], (const char*) atts[1] );
}

static void on_end_filter( deserialise_context context, const xmlChar *name )
{
	enum service_type type;
	mlt_service service = context_pop_service( context, &type );
	mlt_properties properties = MLT_SERVICE_PROPERTIES( service );

	enum service_type parent_type = invalid_type;
	mlt_service parent = context_pop_service( context, &parent_type );

	if ( service != NULL && type == mlt_dummy_filter_type )
	{
		char *id = trim( mlt_properties_get( properties, "mlt_service" ) );
		mlt_service filter = MLT_SERVICE( mlt_factory_filter( context->profile, id, NULL ) );
		mlt_properties filter_props = MLT_SERVICE_PROPERTIES( filter );

		if ( !filter )
		{
			mlt_log_warning( service, "failed to load filter \"%s\"\n", id );
			if ( parent )
				context_push_service( context, parent, parent_type );
			mlt_service_close( service );
			return;
		}

		track_service( context->destructors, filter, (mlt_destructor) mlt_filter_close );
		mlt_properties_set_lcnumeric( MLT_SERVICE_PROPERTIES( filter ), context->lc_numeric );

		// Propogate the properties
		qualify_property( context, properties, "resource" );
		qualify_property( context, properties, "luma" );
		qualify_property( context, properties, "luma.resource" );
		qualify_property( context, properties, "composite.luma" );
		qualify_property( context, properties, "producer.resource" );
		mlt_properties_inherit( filter_props, properties );

		// Attach all filters from service onto filter
		attach_filters( filter, service );

		// Associate the filter with the parent
		if ( parent != NULL )
		{
			if ( parent_type == mlt_tractor_type )
			{
				mlt_field field = mlt_tractor_field( MLT_TRACTOR( parent ) );
				mlt_field_plant_filter( field, MLT_FILTER( filter ), mlt_properties_get_int( properties, "track" ) );
				mlt_filter_set_in_and_out( MLT_FILTER( filter ), 
										   mlt_properties_get_int( properties, "in" ),
										   mlt_properties_get_int( properties, "out" ) );
			}
			else
			{
				mlt_service_attach( parent, MLT_FILTER( filter ) );
			}

			// Put the parent back on the stack
			context_push_service( context, parent, parent_type );
		}
		else
		{
			mlt_log_warning( service, "filter closed with invalid parent...\n" );
		}

		// Close the dummy filter service
		mlt_service_close( service );
	}
	else
	{
		mlt_log_warning( service, "Invalid top of stack on filter close\n" );
	}
}

static void on_start_transition( deserialise_context context, const xmlChar *name, const xmlChar **atts)
{
	// use a dummy service to hold properties to allow arbitrary nesting
	mlt_service service = calloc( 1, sizeof( struct mlt_service_s ) );
	mlt_service_init( service, NULL );

	mlt_properties properties = MLT_SERVICE_PROPERTIES( service );

	context_push_service( context, service, mlt_dummy_transition_type );

	// Set the properties
	for ( ; atts != NULL && *atts != NULL; atts += 2 )
		mlt_properties_set( properties, (const char*) atts[0], (const char*) atts[1] );
}

static void on_end_transition( deserialise_context context, const xmlChar *name )
{
	enum service_type type;
	mlt_service service = context_pop_service( context, &type );
	mlt_properties properties = MLT_SERVICE_PROPERTIES( service );

	enum service_type parent_type = invalid_type;
	mlt_service parent = context_pop_service( context, &parent_type );

	if ( service != NULL && type == mlt_dummy_transition_type )
	{
		char *id = trim( mlt_properties_get( properties, "mlt_service" ) );
		mlt_service effect = MLT_SERVICE( mlt_factory_transition( context->profile, id, NULL ) );
		mlt_properties effect_props = MLT_SERVICE_PROPERTIES( effect );

		if ( !effect )
		{
			mlt_log_warning( service, "failed to load transition \"%s\"\n", id );
			if ( parent )
				context_push_service( context, parent, parent_type );
			mlt_service_close( service );
			return;
		}
		track_service( context->destructors, effect, (mlt_destructor) mlt_transition_close );
		mlt_properties_set_lcnumeric( MLT_SERVICE_PROPERTIES( effect ), context->lc_numeric );

		// Propogate the properties
		qualify_property( context, properties, "resource" );
		qualify_property( context, properties, "luma" );
		qualify_property( context, properties, "luma.resource" );
		qualify_property( context, properties, "composite.luma" );
		qualify_property( context, properties, "producer.resource" );
		mlt_properties_inherit( effect_props, properties );

		// Attach all filters from service onto effect
		attach_filters( effect, service );

		// Associate the filter with the parent
		if ( parent != NULL )
		{
			if ( parent_type == mlt_tractor_type )
			{
				mlt_field field = mlt_tractor_field( MLT_TRACTOR( parent ) );
				if ( mlt_properties_get_int( properties, "a_track" ) == mlt_properties_get_int( properties, "b_track" ) )
					mlt_properties_set_int( properties, "b_track", mlt_properties_get_int( properties, "a_track" ) + 1 );
				mlt_field_plant_transition( field, MLT_TRANSITION( effect ),
											mlt_properties_get_int( properties, "a_track" ),
											mlt_properties_get_int( properties, "b_track" ) );
				mlt_transition_set_in_and_out( MLT_TRANSITION( effect ),
										   mlt_properties_get_int( properties, "in" ),
										   mlt_properties_get_int( properties, "out" ) );
			}
			else
			{
				mlt_log_warning( service, "Misplaced transition - ignoring\n" );
			}

			// Put the parent back on the stack
			context_push_service( context, parent, parent_type );
		}
		else
		{
			mlt_log_warning( service, "transition closed with invalid parent...\n" );
		}

		// Close the dummy filter service
		mlt_service_close( service );
	}
	else
	{
		mlt_log_warning( service, "Invalid top of stack on transition close\n" );
	}
}

static void on_start_consumer( deserialise_context context, const xmlChar *name, const xmlChar **atts)
{
	if ( context->pass == 1 )
	{
		mlt_consumer consumer = mlt_consumer_new( context->profile );
		mlt_properties properties = MLT_CONSUMER_PROPERTIES( consumer );

		mlt_properties_set_lcnumeric( properties, context->lc_numeric );
		context_push_service( context, MLT_CONSUMER_SERVICE(consumer), mlt_dummy_consumer_type );

		// Set the properties from attributes
		for ( ; atts != NULL && *atts != NULL; atts += 2 )
			mlt_properties_set( properties, (const char*) atts[0], (const char*) atts[1] );
	}
}

static void on_end_consumer( deserialise_context context, const xmlChar *name )
{
	if ( context->pass == 1 )
	{
		// Get the consumer from the stack
		enum service_type type;
		mlt_service service = context_pop_service( context, &type );

		if ( service && type == mlt_dummy_consumer_type )
		{
			mlt_properties properties = MLT_SERVICE_PROPERTIES( service );
			qualify_property( context, properties, "resource" );
			qualify_property( context, properties, "target" );
			char *resource = trim( mlt_properties_get( properties, "resource" ) );

			if ( context->multi_consumer > 1 )
			{
				// Instantiate the multi consumer
				if ( !context->consumer )
				{
					context->consumer = mlt_factory_consumer( context->profile, "multi", NULL );
					if ( context->consumer )
					{
						// Track this consumer
						track_service( context->destructors, MLT_CONSUMER_SERVICE(context->consumer), (mlt_destructor) mlt_consumer_close );
						mlt_properties_set_lcnumeric( MLT_CONSUMER_PROPERTIES(context->consumer), context->lc_numeric );
					}
				}
				if ( context->consumer )
				{
					// Set this service instance on multi consumer
					char key[20];
					snprintf( key, sizeof(key), "%d", context->consumer_count++ );
					mlt_properties_set_data( MLT_CONSUMER_PROPERTIES(context->consumer), key, service, 0,
						(mlt_destructor) mlt_service_close, NULL );
				}
			}
			else
			{
				// Instantiate the consumer
				char *id = trim( mlt_properties_get( properties, "mlt_service" ) );
				context->consumer = mlt_factory_consumer( context->profile, id, resource );
				if ( context->consumer )
				{
					// Track this consumer
					track_service( context->destructors, MLT_CONSUMER_SERVICE(context->consumer), (mlt_destructor) mlt_consumer_close );
					mlt_properties_set_lcnumeric( MLT_CONSUMER_PROPERTIES(context->consumer), context->lc_numeric );

					// Inherit the properties
					mlt_properties_inherit( MLT_CONSUMER_PROPERTIES(context->consumer), properties );
				}
				// Close the dummy
				mlt_service_close( service );
			}
		}
	}
}

static void on_start_property( deserialise_context context, const xmlChar *name, const xmlChar **atts)
{
	enum service_type type;
	mlt_service service = context_pop_service( context, &type );
	mlt_properties properties = MLT_SERVICE_PROPERTIES( service );
	const char *value = NULL;

	if ( service != NULL )
	{
		// Set the properties
		for ( ; atts != NULL && *atts != NULL; atts += 2 )
		{
			if ( xmlStrcmp( atts[ 0 ], _x("name") ) == 0 )
				context->property = strdup( _s(atts[ 1 ]) );
			else if ( xmlStrcmp( atts[ 0 ], _x("value") ) == 0 )
				value = _s(atts[ 1 ]);
		}

		if ( context->property != NULL )
			mlt_properties_set( properties, context->property, value == NULL ? "" : value );

		// Tell parser to collect any further nodes for serialisation
		context->is_value = 1;

		context_push_service( context, service, type );
	}
	else
	{
		mlt_log_warning( service, "Property without a service '%s'?\n", ( const char * )name );
	}
}

static void on_end_property( deserialise_context context, const xmlChar *name )
{
	enum service_type type;
	mlt_service service = context_pop_service( context, &type );
	mlt_properties properties = MLT_SERVICE_PROPERTIES( service );

	if ( service != NULL )
	{
		// Tell parser to stop building a tree
		context->is_value = 0;
	
		// See if there is a xml tree for the value
		if ( context->property != NULL && context->value_doc != NULL )
		{
			xmlChar *value;
			int size;
		
			// Serialise the tree to get value
			xmlDocDumpMemory( context->value_doc, &value, &size );
			mlt_properties_set( properties, context->property, _s(value) );
#ifdef WIN32
			xmlFreeFunc xmlFree = NULL;
			xmlMemGet( &xmlFree, NULL, NULL, NULL);
#endif
			xmlFree( value );
			xmlFreeDoc( context->value_doc );
			context->value_doc = NULL;
		}

		// Close this property handling
		free( context->property );
		context->property = NULL;

		context_push_service( context, service, type );
	}
	else
	{
		mlt_log_warning( service, "Property without a service '%s'??\n", (const char *)name );
	}
}

static void on_start_element( void *ctx, const xmlChar *name, const xmlChar **atts)
{
	struct _xmlParserCtxt *xmlcontext = ( struct _xmlParserCtxt* )ctx;
	deserialise_context context = ( deserialise_context )( xmlcontext->_private );
	
//printf("on_start_element: %s\n", name );
	if ( context->pass == 0 )
	{
		if ( xmlStrcmp( name, _x("mlt") ) == 0 ||
		     xmlStrcmp( name, _x("profile") ) == 0 ||
		     xmlStrcmp( name, _x("profileinfo") ) == 0 )
			on_start_profile( context, name, atts );
		if ( xmlStrcmp( name, _x("consumer") ) == 0 )
			context->multi_consumer++;
		return;
	}
	context->branch[ context->depth ] ++;
	context->depth ++;
	
	// Build a tree from nodes within a property value
	if ( context->is_value == 1 && context->pass == 1 )
	{
		xmlNodePtr node = xmlNewNode( NULL, name );
		
		if ( context->value_doc == NULL )
		{
			// Start a new tree
			context->value_doc = xmlNewDoc( _x("1.0") );
			xmlDocSetRootElement( context->value_doc, node );
		}
		else
		{
			// Append child to tree
			xmlAddChild( context->stack_node[ context->stack_node_size - 1 ], node );
		}
		context_push_node( context, node );
		
		// Set the attributes
		for ( ; atts != NULL && *atts != NULL; atts += 2 )
			xmlSetProp( node, atts[ 0 ], atts[ 1 ] );
	}
	else if ( xmlStrcmp( name, _x("tractor") ) == 0 )
		on_start_tractor( context, name, atts );
	else if ( xmlStrcmp( name, _x("multitrack") ) == 0 )
		on_start_multitrack( context, name, atts );
	else if ( xmlStrcmp( name, _x("playlist") ) == 0 || xmlStrcmp( name, _x("seq") ) == 0 || xmlStrcmp( name, _x("smil") ) == 0 )
		on_start_playlist( context, name, atts );
	else if ( xmlStrcmp( name, _x("producer") ) == 0 || xmlStrcmp( name, _x("video") ) == 0 )
		on_start_producer( context, name, atts );
	else if ( xmlStrcmp( name, _x("blank") ) == 0 )
		on_start_blank( context, name, atts );
	else if ( xmlStrcmp( name, _x("entry") ) == 0 )
		on_start_entry( context, name, atts );
	else if ( xmlStrcmp( name, _x("track") ) == 0 )
		on_start_track( context, name, atts );
	else if ( xmlStrcmp( name, _x("filter") ) == 0 )
		on_start_filter( context, name, atts );
	else if ( xmlStrcmp( name, _x("transition") ) == 0 )
		on_start_transition( context, name, atts );
	else if ( xmlStrcmp( name, _x("property") ) == 0 )
		on_start_property( context, name, atts );
	else if ( xmlStrcmp( name, _x("consumer") ) == 0 )
		on_start_consumer( context, name, atts );
	else if ( xmlStrcmp( name, _x("westley") ) == 0 || xmlStrcmp( name, _x("mlt") ) == 0 )
	{
		for ( ; atts != NULL && *atts != NULL; atts += 2 )
		{
			if ( xmlStrcmp( atts[0], _x("LC_NUMERIC") ) )
				mlt_properties_set( context->producer_map, _s( atts[0] ), _s(atts[1] ) );
			else if ( !context->lc_numeric )
				context->lc_numeric = strdup( _s( atts[1] ) );
		}
	}
}

static void on_end_element( void *ctx, const xmlChar *name )
{
	struct _xmlParserCtxt *xmlcontext = ( struct _xmlParserCtxt* )ctx;
	deserialise_context context = ( deserialise_context )( xmlcontext->_private );
	
//printf("on_end_element: %s\n", name );
	if ( context->is_value == 1 && context->pass == 1 && xmlStrcmp( name, _x("property") ) != 0 )
		context_pop_node( context );
	else if ( xmlStrcmp( name, _x("multitrack") ) == 0 )
		on_end_multitrack( context, name );
	else if ( xmlStrcmp( name, _x("playlist") ) == 0 || xmlStrcmp( name, _x("seq") ) == 0 || xmlStrcmp( name, _x("smil") ) == 0 )
		on_end_playlist( context, name );
	else if ( xmlStrcmp( name, _x("track") ) == 0 )
		on_end_track( context, name );
	else if ( xmlStrcmp( name, _x("entry") ) == 0 )
		on_end_entry( context, name );
	else if ( xmlStrcmp( name, _x("tractor") ) == 0 )
		on_end_tractor( context, name );
	else if ( xmlStrcmp( name, _x("property") ) == 0 )
		on_end_property( context, name );
	else if ( xmlStrcmp( name, _x("producer") ) == 0 || xmlStrcmp( name, _x("video") ) == 0 )
		on_end_producer( context, name );
	else if ( xmlStrcmp( name, _x("filter") ) == 0 )
		on_end_filter( context, name );
	else if ( xmlStrcmp( name, _x("transition") ) == 0 )
		on_end_transition( context, name );
	else if ( xmlStrcmp( name, _x("consumer") ) == 0 )
		on_end_consumer( context, name );

	context->branch[ context->depth ] = 0;
	context->depth --;
}

static void on_characters( void *ctx, const xmlChar *ch, int len )
{
	struct _xmlParserCtxt *xmlcontext = ( struct _xmlParserCtxt* )ctx;
	deserialise_context context = ( deserialise_context )( xmlcontext->_private );
	char *value = calloc( len + 1, 1 );
	enum service_type type;
	mlt_service service = context_pop_service( context, &type );
	mlt_properties properties = MLT_SERVICE_PROPERTIES( service );

	if ( service != NULL )
		context_push_service( context, service, type );

	value[ len ] = 0;
	strncpy( value, (const char*) ch, len );

	if ( context->stack_node_size > 0 )
		xmlNodeAddContent( context->stack_node[ context->stack_node_size - 1 ], ( xmlChar* )value );

	// libxml2 generates an on_characters immediately after a get_entity within
	// an element value, and we ignore it because it is called again during
	// actual substitution.
	else if ( context->property != NULL && context->entity_is_replace == 0 )
	{
		char *s = mlt_properties_get( properties, context->property );
		if ( s != NULL )
		{
			// Append new text to existing content
			char *new = calloc( strlen( s ) + len + 1, 1 );
			strcat( new, s );
			strcat( new, value );
			mlt_properties_set( properties, context->property, new );
			free( new );
		}
		else
			mlt_properties_set( properties, context->property, value );
	}
	context->entity_is_replace = 0;
	
	free( value);
}

/** Convert parameters parsed from resource into entity declarations.
*/
static void params_to_entities( deserialise_context context )
{
	if ( context->params != NULL )
	{	
		int i;
		
		// Add our params as entitiy declarations
		for ( i = 0; i < mlt_properties_count( context->params ); i++ )
		{
			xmlChar *name = ( xmlChar* )mlt_properties_get_name( context->params, i );
			xmlAddDocEntity( context->entity_doc, name, XML_INTERNAL_GENERAL_ENTITY,
				context->publicId, context->systemId, ( xmlChar* )mlt_properties_get( context->params, _s(name) ) );
		}

		// Flag completion
		mlt_properties_close( context->params );
		context->params = NULL;
	}
}

// The following 3 facilitate entity substitution in the SAX parser
static void on_internal_subset( void *ctx, const xmlChar* name,
	const xmlChar* publicId, const xmlChar* systemId )
{
	struct _xmlParserCtxt *xmlcontext = ( struct _xmlParserCtxt* )ctx;
	deserialise_context context = ( deserialise_context )( xmlcontext->_private );
	
	context->publicId = publicId;
	context->systemId = systemId;
	xmlCreateIntSubset( context->entity_doc, name, publicId, systemId );
	
	// Override default entities with our parameters
	params_to_entities( context );
}

// TODO: Check this with Dan... I think this is for parameterisation
// but it's breaking standard escaped entities (like &lt; etc).
static void on_entity_declaration( void *ctx, const xmlChar* name, int type, 
	const xmlChar* publicId, const xmlChar* systemId, xmlChar* content)
{
	struct _xmlParserCtxt *xmlcontext = ( struct _xmlParserCtxt* )ctx;
	deserialise_context context = ( deserialise_context )( xmlcontext->_private );
	
	xmlAddDocEntity( context->entity_doc, name, type, publicId, systemId, content );
}

// TODO: Check this functionality (see on_entity_declaration)
static xmlEntityPtr on_get_entity( void *ctx, const xmlChar* name )
{
	struct _xmlParserCtxt *xmlcontext = ( struct _xmlParserCtxt* )ctx;
	deserialise_context context = ( deserialise_context )( xmlcontext->_private );
	xmlEntityPtr e = NULL;

	// Setup for entity declarations if not ready
	if ( xmlGetIntSubset( context->entity_doc ) == NULL )
	{
		xmlCreateIntSubset( context->entity_doc, _x("mlt"), _x(""), _x("") );
		context->publicId = _x("");
		context->systemId = _x("");
	}

	// Add our parameters if not already
	params_to_entities( context );
	
	e = xmlGetPredefinedEntity( name );
	
	// Send signal to on_characters that an entity substitutin is pending
	if ( e == NULL )
	{
		e = xmlGetDocEntity( context->entity_doc, name );
		if ( e != NULL )
			context->entity_is_replace = 1;
	}
	
	return e;
}

<<<<<<< HEAD
static void	on_error( void * ctx, const char * msg, ...)
{
	struct _xmlError* err_ptr = xmlCtxtGetLastError(ctx);

	switch( err_ptr->level )
	{
	case XML_ERR_WARNING:
		mlt_log_warning( NULL, "XML parse warning: %s\trow: %d\tcol: %d\n",
				         err_ptr->message, err_ptr->line, err_ptr->int2);
		break;
	case XML_ERR_ERROR:
		mlt_log_error( NULL, "XML parse error: %s\trow: %d\tcol: %d\n",
				       err_ptr->message, err_ptr->line, err_ptr->int2);
		break;
	default:
	case XML_ERR_FATAL:
		mlt_log_fatal( NULL, "XML parse fatal: %s\trow: %d\tcol: %d\n",
				       err_ptr->message, err_ptr->line, err_ptr->int2);
		break;
	}
=======
/** Handle error messages from the parser.
*/
static void	on_error( void * ctx, const char * msg, ...)
{
	struct _xmlError* err_ptr = xmlCtxtGetLastError(ctx);
	mlt_log_error( NULL, "XML producer parse error: %s\trow: %d\tcol: %d\n",
			       err_ptr->message, err_ptr->line, err_ptr->int2 );
>>>>>>> 60cca1d0
}

/** Convert a hexadecimal character to its value.
*/
static int tohex( char p )
{
	return isdigit( p ) ? p - '0' : tolower( p ) - 'a' + 10;
}

/** Decode a url-encoded string containing hexadecimal character sequences.
*/
static char *url_decode( char *dest, char *src )
{
	char *p = dest;
	
	while ( *src )
	{
		if ( *src == '%' )
		{
			*p ++ = ( tohex( *( src + 1 ) ) << 4 ) | tohex( *( src + 2 ) );
			src += 3;
		}
		else
		{
			*p ++ = *src ++;
		}
	}

	*p = *src;
	return dest;
}

/** Extract the filename from a URL attaching parameters to a properties list.
*/
static void parse_url( mlt_properties properties, char *url )
{
	int i;
	int n = strlen( url );
	char *name = NULL;
	char *value = NULL;
	
	for ( i = 0; i < n; i++ )
	{
		switch ( url[ i ] )
		{
			case '?':
				url[ i++ ] = '\0';
				name = &url[ i ];
				break;
			
			case ':':
			case '=':
				url[ i++ ] = '\0';
				value = &url[ i ];
				break;
			
			case '&':
				url[ i++ ] = '\0';
				if ( name != NULL && value != NULL )
					mlt_properties_set( properties, name, value );
				name = &url[ i ];
				value = NULL;
				break;
		}
	}
	if ( name != NULL && value != NULL )
		mlt_properties_set( properties, name, value );
}

// Quick workaround to avoid unecessary libxml2 warnings
static int file_exists( char *file )
{
	char *name = strdup( file );
	int exists = 0;
	if ( name != NULL && strchr( name, '?' ) )
		*( strchr( name, '?' ) ) = '\0';
	if ( name != NULL )
	{
		FILE *f = fopen( name, "r" );
		exists = f != NULL;
		if ( exists ) fclose( f );
	}
	free( name );
	return exists;
}

mlt_producer producer_xml_init( mlt_profile profile, mlt_service_type servtype, const char *id, char *data )
{
	xmlSAXHandler *sax = calloc( 1, sizeof( xmlSAXHandler ) );
	struct deserialise_context_s *context = calloc( 1, sizeof( struct deserialise_context_s ) );
	mlt_properties properties = NULL;
	int i = 0;
	struct _xmlParserCtxt *xmlcontext;
	int well_formed = 0;
	char *filename = NULL;
	int info = strcmp( id, "xml-string" ) ? 0 : 1;

	if ( data == NULL || !strcmp( data, "" ) || ( info == 0 && !file_exists( data ) ) )
		return NULL;

	context = calloc( 1, sizeof( struct deserialise_context_s ) );
	if ( context == NULL )
		return NULL;

	context->producer_map = mlt_properties_new();
	context->destructors = mlt_properties_new();
	context->params = mlt_properties_new();
	context->profile = profile;

	// Decode URL and parse parameters
	mlt_properties_set( context->producer_map, "root", "" );
	if ( info == 0 )
	{
		filename = strdup( data );
		parse_url( context->params, url_decode( filename, data ) );

		// We need the directory prefix which was used for the xml
		if ( strchr( filename, '/' ) )
		{
			char *root = NULL;
			mlt_properties_set( context->producer_map, "root", filename );
			root = mlt_properties_get( context->producer_map, "root" );
			*( strrchr( root, '/' ) ) = '\0';

			// If we don't have an absolute path here, we're heading for disaster...
			if ( root[ 0 ] != '/' )
			{
				char *cwd = getcwd( NULL, 0 );
				char *real = malloc( strlen( cwd ) + strlen( root ) + 2 );
				sprintf( real, "%s/%s", cwd, root );
				mlt_properties_set( context->producer_map, "root", real );
				free( real );
				free( cwd );
			}
		}
	}

	// We need to track the number of registered filters
	mlt_properties_set_int( context->destructors, "registered", 0 );

<<<<<<< HEAD
	// Setup SAX callbacks for first pass
	sax->startElement = on_start_element;
	sax->warning = on_error;
	sax->error = on_error;
	sax->fatalError = on_error;

=======
>>>>>>> 60cca1d0
	// Setup libxml2 SAX parsing
	xmlInitParser(); 
	xmlSubstituteEntitiesDefault( 1 );
	// This is used to facilitate entity substitution in the SAX parser
	context->entity_doc = xmlNewDoc( _x("1.0") );
	if ( info == 0 )
		xmlcontext = xmlCreateFileParserCtxt( filename );
	else
		xmlcontext = xmlCreateMemoryParserCtxt( data, strlen( data ) );

	// Invalid context - clean up and return NULL
	if ( xmlcontext == NULL )
	{
		mlt_properties_close( context->producer_map );
		mlt_properties_close( context->destructors );
		mlt_properties_close( context->params );
		free( context );
		free( sax );
		free( filename );
		return NULL;
	}

	// Parse
	xmlcontext->sax = sax;
	xmlcontext->_private = ( void* )context;	
	xmlParseDocument( xmlcontext );
	well_formed = xmlcontext->wellFormed;
	
	// Cleanup after parsing
	xmlcontext->sax = NULL;
	xmlcontext->_private = NULL;
	xmlFreeParserCtxt( xmlcontext );
	context->stack_node_size = 0;
	context->stack_service_size = 0;

	// Bad xml - clean up and return NULL
	if ( !well_formed )
	{
		mlt_properties_close( context->producer_map );
		mlt_properties_close( context->destructors );
		mlt_properties_close( context->params );
		xmlFreeDoc( context->entity_doc );
		free( context );
		free( sax );
		free( filename );
		return NULL;
	}

	// Setup the second pass
	context->pass ++;
	if ( info == 0 )
		xmlcontext = xmlCreateFileParserCtxt( filename );
	else
		xmlcontext = xmlCreateMemoryParserCtxt( data, strlen( data ) );

	// Invalid context - clean up and return NULL
	if ( xmlcontext == NULL )
	{
		mlt_properties_close( context->producer_map );
		mlt_properties_close( context->destructors );
		mlt_properties_close( context->params );
		xmlFreeDoc( context->entity_doc );
		free( context );
		free( sax );
		free( filename );
		return NULL;
	}

<<<<<<< HEAD
	// Setup SAX callbacks for second pass
=======
	// Setup SAX callbacks
	sax->startElement = on_start_element;
>>>>>>> 60cca1d0
	sax->endElement = on_end_element;
	sax->characters = on_characters;
	sax->cdataBlock = on_characters;
	sax->internalSubset = on_internal_subset;
	sax->entityDecl = on_entity_declaration;
	sax->getEntity = on_get_entity;
	sax->error = on_error;
	sax->fatalError = on_error;

	// Parse
	xmlcontext->sax = sax;
	xmlcontext->_private = ( void* )context;
	xmlParseDocument( xmlcontext );
	well_formed = xmlcontext->wellFormed;

	// Cleanup after parsing
	xmlFreeDoc( context->entity_doc );
	free( sax );
	xmlMemoryDump( ); // for debugging

	// Get the last producer on the stack
	enum service_type type;
	mlt_service service = context_pop_service( context, &type );
	if ( well_formed && service != NULL )
	{
		// Verify it is a producer service (mlt_type="mlt_producer")
		// (producer, playlist, multitrack)
		char *type = mlt_properties_get( MLT_SERVICE_PROPERTIES( service ), "mlt_type" );
		if ( type == NULL || ( strcmp( type, "mlt_producer" ) != 0 && strcmp( type, "producer" ) != 0 ) )
			service = NULL;
	}

#ifdef DEBUG
	xmlDocPtr doc = xml_make_doc( service );
	xmlDocFormatDump( stdout, doc, 1 );
	xmlFreeDoc( doc );
	service = NULL;
#endif
	
	if ( well_formed && service != NULL )
	{
		char *title = mlt_properties_get( context->producer_map, "title" );
		
		// Need the complete producer list for various reasons
		properties = context->destructors;

		// Now make sure we don't have a reference to the service in the properties
		for ( i = mlt_properties_count( properties ) - 1; i >= 1; i -- )
		{
			char *name = mlt_properties_get_name( properties, i );
			if ( mlt_properties_get_data_at( properties, i, NULL ) == service )
			{
				mlt_properties_set_data( properties, name, service, 0, NULL, NULL );
				break;
			}
		}

		// We are done referencing destructor property list
		// Set this var to service properties for convenience
		properties = MLT_SERVICE_PROPERTIES( service );
	
		// Assign the title
		mlt_properties_set( properties, "title", title );

		// Optimise for overlapping producers
		mlt_producer_optimise( MLT_PRODUCER( service ) );

		// Handle deep copies
		if ( getenv( "MLT_XML_DEEP" ) == NULL )
		{
			// Now assign additional properties
			if ( info == 0 )
				mlt_properties_set( properties, "resource", data );

			// This tells consumer_xml not to deep copy
			mlt_properties_set( properties, "xml", "was here" );
		}
		else
		{
			// Allow the project to be edited
			mlt_properties_set( properties, "_xml", "was here" );
			mlt_properties_set_int( properties, "_mlt_service_hidden", 1 );
		}

		// Make consumer available
		mlt_properties_inc_ref( MLT_CONSUMER_PROPERTIES( context->consumer ) );
		mlt_properties_set_data( properties, "consumer", context->consumer, 0,
			(mlt_destructor) mlt_consumer_close, NULL );
	}
	else
	{
		// Return null if not well formed
		service = NULL;
	}

	// Clean up
	mlt_properties_close( context->producer_map );
	if ( context->params != NULL )
		mlt_properties_close( context->params );
	mlt_properties_close( context->destructors );
	if ( context->lc_numeric )
		free( context->lc_numeric );
	free( context );
	free( filename );

	return MLT_PRODUCER( service );
}<|MERGE_RESOLUTION|>--- conflicted
+++ resolved
@@ -274,7 +274,7 @@
 				break;
 			default:
 				result = 0;
-				mlt_log_warning( container, "Producer defined inside something that isn't a container\n" );
+				mlt_log_warning( NULL, "[producer_xml] Producer defined inside something that isn't a container\n" );
 				break;
 		};
 
@@ -403,7 +403,7 @@
 	}
 	else
 	{
-		mlt_log_warning( tractor, "Invalid state for tractor\n" );
+		mlt_log_error( NULL, "[producer_xml] Invalid state for tractor\n" );
 	}
 }
 
@@ -446,7 +446,7 @@
 	}
 	else
 	{
-		mlt_log_warning( parent, "Invalid multitrack position\n" );
+		mlt_log_error( NULL, "[producer_xml] Invalid multitrack position\n" );
 	}
 }
 
@@ -457,7 +457,7 @@
 	mlt_service service = context_pop_service( context, &type );
 
 	if ( service == NULL || type != mlt_multitrack_type )
-		mlt_log_warning( service, "End multitrack in the wrong state...\n" );
+		mlt_log_error( NULL, "[producer_xml] End multitrack in the wrong state...\n" );
 }
 
 static void on_start_playlist( deserialise_context context, const xmlChar *name, const xmlChar **atts)
@@ -506,7 +506,7 @@
 	}
 	else
 	{
-		mlt_log_warning( service, "Invalid state of playlist end %d\n", type );
+		mlt_log_error( NULL, "[producer_xml] Invalid state of playlist end %d\n", type );
 	}
 }
 
@@ -605,7 +605,7 @@
 		if ( !producer && resource )
 			producer = MLT_SERVICE( mlt_factory_producer( context->profile, NULL, resource ) );
 		if ( !producer )
-			mlt_log_warning( service, "failed to load producer \"%s\"\n", resource );
+			mlt_log_error( NULL, "[producer_xml] failed to load producer \"%s\"\n", resource );
 		if ( !producer )
 			producer = MLT_SERVICE( mlt_factory_producer( context->profile, NULL, "+INVALID.txt" ) );
 		if ( !producer )
@@ -746,7 +746,7 @@
 	}
 	else
 	{
-		mlt_log_warning( service, "blank without a playlist - a definite no no\n" );
+		mlt_log_error( NULL, "[producer_xml] blank without a playlist - a definite no no\n" );
 	}
 }
 
@@ -800,7 +800,7 @@
 		}
 		else
 		{
-			mlt_log_warning( parent, "Entry not part of a playlist...\n" );
+			mlt_log_error( NULL, "[producer_xml] Entry not part of a playlist...\n" );
 		}
 
 		context_push_service( context, parent, parent_type );
@@ -820,7 +820,7 @@
 
 	if ( entry == NULL && entry_type != mlt_entry_type )
 	{
-		mlt_log_warning( entry, "Invalid state at end of entry\n" );
+		mlt_log_error( NULL, "[producer_xml] Invalid state at end of entry\n" );
 	}
 }
 
@@ -870,7 +870,7 @@
 		else if ( parent_type == mlt_multitrack_type )
 			multitrack = MLT_MULTITRACK( parent );
 		else
-			mlt_log_warning( track, "track contained in an invalid container\n" );
+			mlt_log_error( NULL, "[producer_xml] track contained in an invalid container\n" );
 
 		if ( multitrack != NULL )
 		{
@@ -915,7 +915,7 @@
 	}
 	else
 	{
-		mlt_log_warning( track, "Invalid state at end of track\n" );
+		mlt_log_error( NULL, "[producer_xml] Invalid state at end of track\n" );
 	}
 }
 
@@ -951,7 +951,7 @@
 
 		if ( !filter )
 		{
-			mlt_log_warning( service, "failed to load filter \"%s\"\n", id );
+			mlt_log_error( NULL, "[producer_xml] failed to load filter \"%s\"\n", id );
 			if ( parent )
 				context_push_service( context, parent, parent_type );
 			mlt_service_close( service );
@@ -993,7 +993,7 @@
 		}
 		else
 		{
-			mlt_log_warning( service, "filter closed with invalid parent...\n" );
+			mlt_log_error( NULL, "[producer_xml] filter closed with invalid parent...\n" );
 		}
 
 		// Close the dummy filter service
@@ -1001,7 +1001,7 @@
 	}
 	else
 	{
-		mlt_log_warning( service, "Invalid top of stack on filter close\n" );
+		mlt_log_error( NULL, "[producer_xml] Invalid top of stack on filter close\n" );
 	}
 }
 
@@ -1037,7 +1037,7 @@
 
 		if ( !effect )
 		{
-			mlt_log_warning( service, "failed to load transition \"%s\"\n", id );
+			mlt_log_error( NULL, "[producer_xml] failed to load transition \"%s\"\n", id );
 			if ( parent )
 				context_push_service( context, parent, parent_type );
 			mlt_service_close( service );
@@ -1074,7 +1074,7 @@
 			}
 			else
 			{
-				mlt_log_warning( service, "Misplaced transition - ignoring\n" );
+				mlt_log_warning( NULL, "[producer_xml] Misplaced transition - ignoring\n" );
 			}
 
 			// Put the parent back on the stack
@@ -1082,7 +1082,7 @@
 		}
 		else
 		{
-			mlt_log_warning( service, "transition closed with invalid parent...\n" );
+			mlt_log_error( NULL, "[producer_xml] transition closed with invalid parent...\n" );
 		}
 
 		// Close the dummy filter service
@@ -1090,7 +1090,7 @@
 	}
 	else
 	{
-		mlt_log_warning( service, "Invalid top of stack on transition close\n" );
+		mlt_log_error( NULL, "[producer_xml] Invalid top of stack on transition close\n" );
 	}
 }
 
@@ -1196,7 +1196,7 @@
 	}
 	else
 	{
-		mlt_log_warning( service, "Property without a service '%s'?\n", ( const char * )name );
+		mlt_log_error( NULL, "[producer_xml] Property without a service '%s'?\n", ( const char * )name );
 	}
 }
 
@@ -1237,7 +1237,7 @@
 	}
 	else
 	{
-		mlt_log_warning( service, "Property without a service '%s'??\n", (const char *)name );
+		mlt_log_error( NULL, "[producer_xml] Property without a service '%s'??\n", (const char *)name );
 	}
 }
 
@@ -1246,7 +1246,6 @@
 	struct _xmlParserCtxt *xmlcontext = ( struct _xmlParserCtxt* )ctx;
 	deserialise_context context = ( deserialise_context )( xmlcontext->_private );
 	
-//printf("on_start_element: %s\n", name );
 	if ( context->pass == 0 )
 	{
 		if ( xmlStrcmp( name, _x("mlt") ) == 0 ||
@@ -1321,7 +1320,6 @@
 	struct _xmlParserCtxt *xmlcontext = ( struct _xmlParserCtxt* )ctx;
 	deserialise_context context = ( deserialise_context )( xmlcontext->_private );
 	
-//printf("on_end_element: %s\n", name );
 	if ( context->is_value == 1 && context->pass == 1 && xmlStrcmp( name, _x("property") ) != 0 )
 		context_pop_node( context );
 	else if ( xmlStrcmp( name, _x("multitrack") ) == 0 )
@@ -1469,36 +1467,26 @@
 	return e;
 }
 
-<<<<<<< HEAD
-static void	on_error( void * ctx, const char * msg, ...)
-{
-	struct _xmlError* err_ptr = xmlCtxtGetLastError(ctx);
+static void	on_error( void * ctx, const char * msg, ... )
+{
+	struct _xmlError* err_ptr = xmlCtxtGetLastError( ctx );
 
 	switch( err_ptr->level )
 	{
 	case XML_ERR_WARNING:
-		mlt_log_warning( NULL, "XML parse warning: %s\trow: %d\tcol: %d\n",
-				         err_ptr->message, err_ptr->line, err_ptr->int2);
+		mlt_log_warning( NULL, "[producer_xml] parse warning: %s\trow: %d\tcol: %d\n",
+				         err_ptr->message, err_ptr->line, err_ptr->int2 );
 		break;
 	case XML_ERR_ERROR:
-		mlt_log_error( NULL, "XML parse error: %s\trow: %d\tcol: %d\n",
-				       err_ptr->message, err_ptr->line, err_ptr->int2);
+		mlt_log_error( NULL, "[producer_xml] parse error: %s\trow: %d\tcol: %d\n",
+				       err_ptr->message, err_ptr->line, err_ptr->int2 );
 		break;
 	default:
 	case XML_ERR_FATAL:
-		mlt_log_fatal( NULL, "XML parse fatal: %s\trow: %d\tcol: %d\n",
-				       err_ptr->message, err_ptr->line, err_ptr->int2);
+		mlt_log_fatal( NULL, "[producer_xml] parse fatal: %s\trow: %d\tcol: %d\n",
+				       err_ptr->message, err_ptr->line, err_ptr->int2 );
 		break;
 	}
-=======
-/** Handle error messages from the parser.
-*/
-static void	on_error( void * ctx, const char * msg, ...)
-{
-	struct _xmlError* err_ptr = xmlCtxtGetLastError(ctx);
-	mlt_log_error( NULL, "XML producer parse error: %s\trow: %d\tcol: %d\n",
-			       err_ptr->message, err_ptr->line, err_ptr->int2 );
->>>>>>> 60cca1d0
 }
 
 /** Convert a hexadecimal character to its value.
@@ -1639,15 +1627,12 @@
 	// We need to track the number of registered filters
 	mlt_properties_set_int( context->destructors, "registered", 0 );
 
-<<<<<<< HEAD
 	// Setup SAX callbacks for first pass
 	sax->startElement = on_start_element;
 	sax->warning = on_error;
 	sax->error = on_error;
 	sax->fatalError = on_error;
 
-=======
->>>>>>> 60cca1d0
 	// Setup libxml2 SAX parsing
 	xmlInitParser(); 
 	xmlSubstituteEntitiesDefault( 1 );
@@ -1716,20 +1701,13 @@
 		return NULL;
 	}
 
-<<<<<<< HEAD
 	// Setup SAX callbacks for second pass
-=======
-	// Setup SAX callbacks
-	sax->startElement = on_start_element;
->>>>>>> 60cca1d0
 	sax->endElement = on_end_element;
 	sax->characters = on_characters;
 	sax->cdataBlock = on_characters;
 	sax->internalSubset = on_internal_subset;
 	sax->entityDecl = on_entity_declaration;
 	sax->getEntity = on_get_entity;
-	sax->error = on_error;
-	sax->fatalError = on_error;
 
 	// Parse
 	xmlcontext->sax = sax;
