--- conflicted
+++ resolved
@@ -75,13 +75,9 @@
 		     mlt_properties_get( properties, "progressive" ) &&
 		     mlt_properties_get_int( properties, "progressive" ) == 0 )
 		{
-<<<<<<< HEAD
 			mlt_log_timings_begin();
 
-			// We only work with non-planar formats
-=======
 			// We only work with non-vertical luma/chroma scaled
->>>>>>> 37713b5f
 			if ( *format == mlt_image_yuv420p )
 			{
 				*format = mlt_image_yuv422;
